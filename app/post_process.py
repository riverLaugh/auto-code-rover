"""
Post-process the output of the inference workflow.
"""

import json
import os
import shutil
import subprocess
from collections import defaultdict
from collections.abc import Mapping
from enum import Enum
from glob import glob
from os.path import join as pjoin
from shutil import move

from app import globals
from app import utils as apputils
from app.api.patch_utils import apply_edit, parse_edits


def count_and_organize_tasks(
    task_list: list[str], task_list_name: str, task_exp_names: list[str], expr_dir: str
):
    """
    A helper for extract_diff_patches.
    Generate a message to log the number of tasks in one list.
    Also organizes tasks in this list to a new folder in the experiment directory.

    Args:
        - task_list: a list of task ids
        - task_list_name: name for this list (one of the four categories)
        - task_exp_names: list of individual experiment result dir names
        - expr_dir: the overall experiment directory.

    Returns:
        - message, a string message to be written to log file.
    """
    total_num_tasks = len(task_exp_names)

    # (1) get the message ready
    message = f"Total number of tasks in {task_list_name}: {len(task_list)}/{total_num_tasks}.\n"
    for task in task_list:
        message += f"\t {task}\n"

    # (2) create a new dir and move the experiment results of these tasks there
    new_dir = pjoin(expr_dir, task_list_name)
    os.makedirs(new_dir, exist_ok=True)
    for task_exp_name in task_exp_names:
        if any([task_exp_name.startswith(x) for x in task_list]):
            # this expr dir belongs to a task in the list
            old_dir = pjoin(expr_dir, task_exp_name)
            shutil.move(old_dir, new_dir)

    return message


# track status of patch extraction
class ExtractStatus(str, Enum):
    APPLICABLE_PATCH = "APPLICABLE_PATCH"
    MATCHED_BUT_EMPTY_ORIGIN = "MATCHED_BUT_EMPTY_ORIGIN"
    MATCHED_BUT_EMPTY_DIFF = "MATCHED_BUT_EMPTY_DIFF"
    RAW_PATCH_BUT_UNMATCHED = "RAW_PATCH_BUT_UNMATCHED"
    RAW_PATCH_BUT_UNPARSED = "RAW_PATCH_BUT_UNPARSED"
    NO_PATCH = "NO_PATCH"
    IS_VALID_JSON = "IS_VALID_JSON"
    NOT_VALID_JSON = "NOT_VALID_JSON"

    def __lt__(self, other):
        # order from min to max
        order = [
            self.NO_PATCH,
            self.RAW_PATCH_BUT_UNPARSED,
            self.RAW_PATCH_BUT_UNMATCHED,
            self.MATCHED_BUT_EMPTY_DIFF,
            self.MATCHED_BUT_EMPTY_ORIGIN,
            self.APPLICABLE_PATCH,
        ]
        self_index = order.index(self)
        other_index = order.index(other)
        return self_index < other_index

    def __eq__(self, other):
        return self is other

    def __hash__(self):
        return hash(self.value)

    def to_dir_name(self, expr_dir: str):
        return pjoin(expr_dir, self.value.lower())

    @staticmethod
    def max(statuses):
        return sorted(statuses)[-1]


def record_extract_status(individual_expr_dir: str, extract_status: ExtractStatus):
    """
    Write extract status to file, so that we can read it again when
    classifying patches
    """
    # there is 1-to-1 correspondence between agent_patch_raw and extract_status
    # FIXME: it might be better to record these status in memory so they can be easily managed.
    record_file = pjoin(individual_expr_dir, "extract_status.json")
    if not os.path.isfile(record_file):
        # record for the first time
        with open(record_file, "w") as f:
            json.dump({"extract_status": [extract_status]}, f, indent=4)
    else:
        with open(record_file) as f:
            record = json.load(f)
        record["extract_status"].append(extract_status)
        with open(record_file, "w") as f:
            json.dump(record, f, indent=4)


def read_extract_status(individual_expr_dir: str) -> tuple[ExtractStatus, int]:
    """
    Read extract status from file. If there are multiple status recorded, read the best one.
    Returns:
        - The best extract status
        - The index of the best status in the list of all statuses. (0-based)
    """
    # we should read from the all the record
    record_file = pjoin(individual_expr_dir, "extract_status.json")
    if not os.path.isfile(record_file):
        # if no status file is written, means that we did not even
        # reach the state of extracting patches
        return ExtractStatus.NO_PATCH, -1
    with open(record_file) as f:
        record = json.load(f)
    # convert string to enum type
    all_status = [ExtractStatus(s) for s in record["extract_status"]]

    best_status = ExtractStatus.max(all_status)
<<<<<<< HEAD
    best_idx = all_status.index(best_status)
    return best_status, best_idx
=======
    idx = all_status.index(best_status)
    return best_status, idx
>>>>>>> 18b7b05c


def get_final_patch_path(individual_expr_dir: str) -> str | None:
    """
    Get the final patch path from the individual experiment directory.
    If there are multiple extracted patches, need to figure out which one is the best based
    on the patch extraction history.
    """
    _, best_index = read_extract_status(individual_expr_dir)
<<<<<<< HEAD
    best_patch_name = f"extracted_patch_{best_index+1}.diff"
    final_patch_path = pjoin(individual_expr_dir, best_patch_name)

    if not os.path.isfile(final_patch_path):
        return None

    return final_patch_path
=======
    best_patch_name = f"extracted_patch_{best_index + 1}.diff"
    final_patch_path = pjoin(individual_expr_dir, best_patch_name)
    if os.path.isfile(final_patch_path):
        return final_patch_path
    else:
        return None
>>>>>>> 18b7b05c


def extract_diff_one_instance(
    raw_patch_file: str, extracted_file: str, standalone_mode: bool = False
) -> tuple[ExtractStatus, str]:
    """
    Extract .diff patches for one instance.
    Args:
        - raw_patch_file: Path to the raw patch file produced by model.
        - extracted_file: Path where the extracted diff file goes.
        - standalone_mode: If True, the function is called from the special --extract-patch mode.
                           Specify this to True if using this function as it is for testing.
    Returns:
        - ExtractStatus.
        - An additional string containing more explanation on how patch extraction failed.
          If everything is successful, this string is empty.
    """
    # (1) get the meta data for this task
    task_dir = os.path.dirname(raw_patch_file)
    meta_file = pjoin(task_dir, "meta.json")
    with open(meta_file) as f:
        meta = json.load(f)

    task_info = meta["task_info"]
    setup_info = meta["setup_info"]
    repo_path = setup_info["repo_path"]  # the project dir
    base_commit = task_info["base_commit"]  # the commit to checkout

    if not os.path.isfile(raw_patch_file):
        return ExtractStatus.NO_PATCH, "No raw patch file is found."

    with open(raw_patch_file) as f:
        patch_content = f.read()

    # (2) try parsing the edits
    try:
        edits = parse_edits(patch_content)
    except Exception as e:
        return (
            ExtractStatus.RAW_PATCH_BUT_UNPARSED,
            f"Exception {e} happend when parsing edits.",
        )

    if not edits:
        return ExtractStatus.RAW_PATCH_BUT_UNPARSED, "No edits can be parsed."

    # (3) edit parsed. check whether it can match the original program
    with apputils.cd(repo_path):
        if standalone_mode:
            # in special --extract-patch mode
            apputils.repo_reset_and_clean_checkout(base_commit)
        else:
            # extracting patch in the write_patch loop
            # we should not reset to base commit, because previous we created a new commit
            # containing the test_patch content. We should just clean the changes until HEAD.
            apputils.repo_clean_changes()
        # try to match and apply each edit
        unmatched_edit_indexes = []
        for idx, edit in enumerate(edits):
            # NOTE: do not clean here, since we want to accumulate changes from all edits
            target_file = edit.filename
            # find the target file. The model may only use the short name of the file,
            # so we need to search for it here
            found_file = apputils.find_file(repo_path, target_file)
            if found_file is None:
                unmatched_edit_indexes.append(idx)
                continue
            # try to apply this edit and update the actual file content
            applied_file = apply_edit(edit, found_file)
            if applied_file is None:
                unmatched_edit_indexes.append(idx)
                continue

        if len(unmatched_edit_indexes) == len(edits):
            # non of the edits can be matched
            # there is obvious error, and we definitely cannot extract patch
            apputils.repo_clean_changes()
            return (
                ExtractStatus.RAW_PATCH_BUT_UNMATCHED,
                "None of the edits can match the original program.",
            )

        # let's have a message describing which edits can be matched
        if unmatched_edit_indexes:
            unmatched_msg = f"Edits number {','.join([str(x+1) for x in unmatched_edit_indexes])} cannot be matched to the original program. "
        else:
            unmatched_msg = ""

        # at this point, at least some of the edits could be applied (some others may be unmatched)
        # we first try to get the diff
        diff = apputils.run_command(
            ["git", "diff"], stdout=subprocess.PIPE
        ).stdout.decode()

        # After extracting diff, we have nothing more to do in the actual code base
        apputils.repo_clean_changes()

        if not diff:
            # diff file is empty, meaning the patched program is the same as original
            # effectively, there is no edits that matched and introduced a real diff
            msg = (
                unmatched_msg
                + "The matched edits do not introduce any change to the codebase."
            )
            return ExtractStatus.MATCHED_BUT_EMPTY_DIFF, msg

        edits_with_empty_before = [
            str(idx + 1) for idx, edit in enumerate(edits) if not edit.before.strip()
        ]
        if edits_with_empty_before:
            numbers = ", ".join(edits_with_empty_before)
            msg = f"Please contain **non-whitespace** original code snippet in edits number {numbers}."
            return ExtractStatus.MATCHED_BUT_EMPTY_ORIGIN, msg

        # the edits resulted in a non-empty diff. We should at least save and return it
        with open(extracted_file, "w") as f:
            f.write(diff)

        # if all edits are matched, the `unmatched_msg` is empty string
        return ExtractStatus.APPLICABLE_PATCH, unmatched_msg


def organize_experiment_results(expr_dir: str):
    """
    Assuming patches have already been extracted, organize the experiment result
    directories into a few categories and move them there.
    """
    # (1) find all the task experiment directories
    task_exp_names = [
        x
        for x in os.listdir(expr_dir)
        if os.path.isdir(pjoin(expr_dir, x))
        and "__" in x  # for filtering out other dirs like "applicable_patch"
    ]
    task_exp_dirs = [pjoin(expr_dir, x) for x in task_exp_names]

    # start organizing
    for extract_status in ExtractStatus:
        os.makedirs(extract_status.to_dir_name(expr_dir), exist_ok=True)

    for task_dir in task_exp_dirs:
        extract_status, _ = read_extract_status(task_dir)
        corresponding_dir = extract_status.to_dir_name(expr_dir)
        shutil.move(task_dir, corresponding_dir)


# NOTE: only used in the special mode of only extracting patches
def extract_diffs_and_organize_tasks(expr_dir: str):
    """
    For extracting patches for all instances at one go.
    Now, it is mainly used in the special mode of only extracting patches,
    since patch extraction of individual instance is tied to the workflow now.

    Extract diff files from raw patches, and classify tasks into categories.
    """
    log_file = pjoin(expr_dir, "extract_patches.log")
    log_file_handle = open(log_file, "w")
    task_exp_names = [
        x
        for x in os.listdir(expr_dir)
        if os.path.isdir(pjoin(expr_dir, x))
        and "__" in x  # for filtering out other dirs like "applicable_patch"
    ]
    task_exp_dirs = [pjoin(expr_dir, x) for x in task_exp_names]
    task_exp_dirs = sorted(task_exp_dirs)

    # actuall we don't need this ....
    # BUT: if we want to record how many and which tasks are in each category,
    #      can use this data structure
    # mapping from ExtractStats to a list of task ids
    all_extract_stats: Mapping[ExtractStatus, list[str]] = defaultdict(list)

    # let's work on each individual task directory
    for task_dir in task_exp_dirs:
        # (1) gather some information from the meta file
        meta_file = pjoin(task_dir, "meta.json")
        with open(meta_file) as f:
            meta = json.load(f)
        task_id = meta["task_id"]

        log_file_handle.write(f"\n\n\nGoing to extract patch for task {task_id}.\n")

        # (2) find the latest raw patch file
        raw_patch_files = [
            x for x in os.listdir(task_dir) if x.startswith("agent_patch_raw_")
        ]
        if not raw_patch_files:
            record_extract_status(task_dir, ExtractStatus.NO_PATCH)
            all_extract_stats[ExtractStatus.NO_PATCH].append(task_id)
            # no patch files at all
            continue
        # find the most recent one
        numbers = [int(file.split("_")[-1]) for file in raw_patch_files]
        numbers.sort()
        if not numbers:
            # should not happen, but just in case
            record_extract_status(task_dir, ExtractStatus.NO_PATCH)
            all_extract_stats[ExtractStatus.NO_PATCH].append(task_id)
            continue

        all_status = []
        for num in numbers:
            raw_patch_file = pjoin(task_dir, f"agent_patch_raw_{num}")
            # print(f"Extracting patch for task {task_id} from {raw_patch_file}.")

            print(task_id, num)
            # (3) perform the actual extraction
            extracted_file = pjoin(task_dir, f"extracted_patch_{num}.diff")
            extract_status, _ = extract_diff_one_instance(
                raw_patch_file, extracted_file, standalone_mode=True
            )
            all_status.append(extract_status)

            record_extract_status(task_dir, extract_status)
            all_extract_stats[extract_status].append(task_id)

        log_file_handle.write(
            f"\tPatch extraction status: {ExtractStatus.max(all_status)}\n"
        )

    # tasks has been categorized, now move them to specific folder based on the result
    organize_experiment_results(expr_dir)
    log_file_handle.close()


def extract_swe_bench_input(dir: str):
    """
    After diff format patch files have been extracted, this function collects
    them and writes a single file that can be used by swe-bench.

    Returns:
        - path to swe-bench input file.
    """
    # only look into applicable_patch dir, since we have already done
    # the categorization
    applicable_res_dir = pjoin(dir, "applicable_patch")
    # figure out what tasks have applicable patch
    task_dirs = [
        x
        for x in os.listdir(applicable_res_dir)
        if os.path.isdir(pjoin(applicable_res_dir, x))
    ]
    task_dirs = [pjoin(applicable_res_dir, x) for x in task_dirs]
    patch_files = [pjoin(x, "agent_patch_raw") for x in task_dirs]
    patch_files = [os.path.abspath(x) for x in patch_files]

    # Diff files have the name extracted_patch_{1,2,3...}.diff
    # We take the one with the largest index. This is because
    # (1) if there is no validation, then there is at most one such file,
    #     so just take it
    # (2) if there is validation, only the one with the largest index may be correct
    diff_files = []
    for x in task_dirs:
        extracted_patches = glob(pjoin(x, "extracted_patch_*.diff"))
        extracted_patches.sort(
            key=lambda name: int(name.removesuffix(".diff").split("_")[-1]),
            reverse=True,
        )
        diff_files.append(extracted_patches[0])

    diff_files = [os.path.abspath(x) for x in diff_files]

    patch_files = [x for x in patch_files if os.path.isfile(x)]
    diff_files = [x for x in diff_files if os.path.isfile(x)]

    all_results = []
    for diff_file in diff_files:
        task_dir = os.path.dirname(diff_file)
        meta_file = pjoin(task_dir, "meta.json")
        with open(meta_file) as f:
            meta = json.load(f)
        task_id = meta["task_id"]
        this_result = {}
        this_result["instance_id"] = task_id
        this_result["model_name_or_path"] = globals.model
        with open(diff_file) as f:
            diff_content = f.read()
        if not diff_content:
            # empty diff file, dont bother sending it to swe-bench
            continue
        this_result["model_patch"] = diff_content
        all_results.append(this_result)

    swe_input_file = pjoin(dir, "predictions_for_swebench.json")
    with open(swe_input_file, "w") as f:
        json.dump(all_results, f, indent=4)

    return swe_input_file


def is_valid_json(json_str: str) -> tuple[ExtractStatus, list | dict | None]:
    """
    Check whether a json string is valid.
    """
    try:
        data = json.loads(json_str)
    except json.decoder.JSONDecodeError:
        return ExtractStatus.NOT_VALID_JSON, None
    return ExtractStatus.IS_VALID_JSON, data


"""
Main entries of the module.
"""


def reextract_organize_and_form_inputs(expr_dir: str):
    """
    Move individual experiment dirs out of the categories (applicable_patch, etc.),
    before extracting patches and organizng again.
    """
    abs_expr_dir = os.path.abspath(expr_dir)
    un_classify_expr_dir(abs_expr_dir)
    extract_diffs_and_organize_tasks(abs_expr_dir)


def un_classify_expr_dir(expr_dir: str):
    individual_expr_dirs = []
    for individual_expr_dir in glob(pjoin(expr_dir, "*", "*__*")):
        assert "info.log" in os.listdir(
            individual_expr_dir
        ), f"{individual_expr_dir} has no info.log"
        individual_expr_dirs.append(individual_expr_dir)

    for d in individual_expr_dirs:
        move(d, expr_dir)


def extract_organize_and_form_input(expr_dir):
    """
    From a directory of raw experiment result dirs, extract diff patches, organize them into
    categories, and form a single file that can be used by swe-bench.
    Args:
        - expr_dir: the overall experiment directory.
    """
    abs_expr_dir = os.path.abspath(expr_dir)
    extract_diffs_and_organize_tasks(abs_expr_dir)
    extract_swe_bench_input(abs_expr_dir)


def organize_and_form_input(expr_dir):
    """
    Only organize the experiment directories into a few categories.
    Args:
        - expr_dir: the overall experiment directory.
    """
    organize_experiment_results(expr_dir)
    swe_input_file = extract_swe_bench_input(expr_dir)
    return swe_input_file<|MERGE_RESOLUTION|>--- conflicted
+++ resolved
@@ -132,13 +132,8 @@
     all_status = [ExtractStatus(s) for s in record["extract_status"]]
 
     best_status = ExtractStatus.max(all_status)
-<<<<<<< HEAD
     best_idx = all_status.index(best_status)
     return best_status, best_idx
-=======
-    idx = all_status.index(best_status)
-    return best_status, idx
->>>>>>> 18b7b05c
 
 
 def get_final_patch_path(individual_expr_dir: str) -> str | None:
@@ -148,22 +143,13 @@
     on the patch extraction history.
     """
     _, best_index = read_extract_status(individual_expr_dir)
-<<<<<<< HEAD
-    best_patch_name = f"extracted_patch_{best_index+1}.diff"
+    best_patch_name = f"extracted_patch_{best_index + 1}.diff"
     final_patch_path = pjoin(individual_expr_dir, best_patch_name)
 
     if not os.path.isfile(final_patch_path):
         return None
 
     return final_patch_path
-=======
-    best_patch_name = f"extracted_patch_{best_index + 1}.diff"
-    final_patch_path = pjoin(individual_expr_dir, best_patch_name)
-    if os.path.isfile(final_patch_path):
-        return final_patch_path
-    else:
-        return None
->>>>>>> 18b7b05c
 
 
 def extract_diff_one_instance(
